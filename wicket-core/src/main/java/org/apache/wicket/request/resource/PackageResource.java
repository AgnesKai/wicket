--- conflicted
+++ resolved
@@ -431,11 +431,8 @@
 
 
 	/**
-<<<<<<< HEAD
-	 * Locate resource stream for current resource. Be aware that method takes the current wicket session's
-=======
+
 	 * Locate resource stream for current resource. Be aware that method takes the current wicket session's 
->>>>>>> d346cc3d
 	 * locale and style into account when locating the stream.
 	 *
 	 * @return resource stream or <code>null</code> if not found
@@ -457,11 +454,7 @@
 	public IResourceStream getResourceStream()
 	{
 		return getCacheableResourceStream();
-<<<<<<< HEAD
-	}
-=======
  	}
->>>>>>> d346cc3d
 
 	/**
 	 * @return whether {@link org.apache.wicket.resource.ITextResourceCompressor} can be used to
